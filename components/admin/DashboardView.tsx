'use client';

import { useState, useEffect } from 'react';
import { useWeb3 } from '@/lib/Web3Provider';
import { CONTRACT_ADDRESSES, DEFAULT_CHAIN_ID } from '@/constants';
import { db } from '@/lib/firebase';
import { collection, query, where, getCountFromServer } from 'firebase/firestore';
import StatCard from '@/components/ui/StatCard';
import { Gem, Percent, Wallet, Users, CheckCircle, BarChart, XCircle, Pause, Play, TrendingUp, Activity, Shield } from 'lucide-react';
import Spinner from '../ui/Spinner';
import { useReadContracts, useWriteContract } from 'wagmi';
import { waitForTransactionReceipt } from 'wagmi/actions';
import { P2PEscrowABI } from '@/abis/P2PEscrow';
import { zeroAddress } from 'viem';
import { config } from '@/lib/config';
import useSWR from 'swr';
// FIX: Import LineChart and Line components
import { LineChart, Line, XAxis, YAxis, CartesianGrid, Tooltip, Legend, ResponsiveContainer } from 'recharts';

const P2P_CONTRACT_CONFIG = {
    address: process.env.NEXT_PUBLIC_P2P_ESCROW_CONTRACT_ADDRESS as `0x${string}`,
    abi: P2PEscrowABI,
};

const fetcher = (url: string) => fetch(url).then(res => res.json());

// A dedicated component for our chart
const TradeActivityChart = () => {
    const { data, error } = useSWR('/api/getTradeStats', fetcher, { refreshInterval: 60000 });

    if (!data && !error) {
        return (
            <div className="h-80 flex justify-center items-center bg-gradient-to-br from-slate-800 to-slate-900 rounded-xl border border-slate-700/50 shadow-lg">
                <div className="text-center">
                    <Spinner text="Loading chart data..." />
                </div>
            </div>
        );
    }
    
    if (error) {
        return (
            <div className="h-80 flex justify-center items-center bg-gradient-to-br from-red-900/20 to-red-800/20 rounded-xl border border-red-700/50 shadow-lg">
                <div className="text-center text-red-400">
                    <XCircle size={48} className="mx-auto mb-4" />
                    <p className="text-lg font-semibold">Failed to load chart data</p>
                    <p className="text-sm text-red-300">Please refresh the page to try again</p>
                </div>
            </div>
        );
    }

    return (
        <div className="h-80 bg-gradient-to-br from-slate-800 to-slate-900 p-6 rounded-xl border border-slate-700/50 shadow-lg">
            <div className="flex items-center justify-between mb-6">
                <div>
                    <h3 className="text-xl font-bold text-white">Trade Activity</h3>
                    <p className="text-sm text-gray-400">Completed vs Cancelled trades over time</p>
                </div>
                <div className="flex items-center gap-2 text-sm text-gray-400">
                    <Activity size={16} />
                    <span>Live Data</span>
                </div>
            </div>
            <ResponsiveContainer width="100%" height="100%">
                <LineChart data={data} margin={{ top: 5, right: 20, left: -10, bottom: 5 }}>
                    <CartesianGrid strokeDasharray="3 3" stroke="#334155" opacity={0.3} />
                    <XAxis dataKey="Date" stroke="#94a3b8" fontSize={12} tickLine={false} axisLine={false} />
                    <YAxis stroke="#94a3b8" fontSize={12} tickLine={false} axisLine={false} allowDecimals={false} width={30} />
                    <Tooltip 
                        contentStyle={{ 
                            backgroundColor: '#1e293b', 
                            border: '1px solid #334155',
                            borderRadius: '8px',
                            boxShadow: '0 4px 6px -1px rgba(0, 0, 0, 0.1)'
                        }} 
                    />
                    <Legend wrapperStyle={{ fontSize: '14px' }}/>
                    <Line type="monotone" dataKey="Completed" stroke="#10b981" strokeWidth={3} dot={{ r: 5, fill: '#10b981' }} activeDot={{ r: 8, stroke: '#10b981', strokeWidth: 2 }} />
                    <Line type="monotone" dataKey="Cancelled" stroke="#f43f5e" strokeWidth={3} dot={{ r: 5, fill: '#f43f5e' }} activeDot={{ r: 8, stroke: '#f43f5e', strokeWidth: 2 }} />
                </LineChart>
            </ResponsiveContainer>
        </div>
    );
};

const DashboardView = () => {
    const { isInitializing, isAuthenticating, chainId } = useWeb3();
    const [stats, setStats] = useState({
        tokenCount: 0,
        feeBps: '...',
        feeRecipient: '...',
        userCount: 0,
        openOrders: 0,
        completedTrades: 0,
        cancelledTrades: 0,
    });
    const [isLoading, setIsLoading] = useState(true);
    const [error, setError] = useState<string | null>(null);
    const [isPaused, setIsPaused] = useState<boolean | null>(null);

    const { writeContractAsync, isPending: isPausePending, reset } = useWriteContract();

    const contractAddress = CONTRACT_ADDRESSES[chainId ?? DEFAULT_CHAIN_ID];
    const P2P_CONTRACT_CONFIG = {
        address: contractAddress as `0x${string}`,
        abi: P2PEscrowABI,
    };

    const { data: onChainData, isLoading: isLoadingOnChain, isError: isOnChainError } = useReadContracts({
        contracts: [
            { ...P2P_CONTRACT_CONFIG, functionName: 'getApprovedTokens' },
            { ...P2P_CONTRACT_CONFIG, functionName: 'platformFeeBps' },
            { ...P2P_CONTRACT_CONFIG, functionName: 'feeRecipient' },
            { ...P2P_CONTRACT_CONFIG, functionName: 'paused' },
        ],
        query: { enabled: !isInitializing && !isAuthenticating }
    });

    // Extract pause status from onChainData
    useEffect(() => {
        if (onChainData && onChainData[3]?.result !== undefined) {
            setIsPaused(onChainData[3].result as boolean);
        }
    }, [onChainData]);

    const handlePause = async () => {
        try {
            const hash = await writeContractAsync({
                ...P2P_CONTRACT_CONFIG,
                functionName: 'pause',
            });
            await waitForTransactionReceipt(config, { hash });
            setIsPaused(true);
        } catch (error: any) {
            console.error('Failed to pause contract:', error);
        } finally {
            reset();
        }
    };

    const handleUnpause = async () => {
        try {
            const hash = await writeContractAsync({
                ...P2P_CONTRACT_CONFIG,
                functionName: 'unpause',
            });
            await waitForTransactionReceipt(config, { hash });
            setIsPaused(false);
        } catch (error: any) {
            console.error('Failed to unpause contract:', error);
        } finally {
            reset();
        }
    };

    useEffect(() => {
        if (isInitializing || isAuthenticating) return;
        
        const fetchStats = async () => {
            setIsLoading(true);
            setError(null);
            try {
                const usersQuery = query(collection(db, "users"));
                const openOrdersQuery = query(collection(db, "orders"), where("status", "==", "OPEN"));
                const completedTradesQuery = query(collection(db, "trades"), where("status", "==", "RELEASED"));
                const cancelledTradesQuery = query(collection(db, "trades"), where("status", "==", "CANCELED"));

                const [usersSnap, openOrdersSnap, completedTradesSnap, cancelledTradesSnap] = await Promise.all([
                    getCountFromServer(usersQuery),
                    getCountFromServer(openOrdersQuery),
                    getCountFromServer(completedTradesQuery),
                    getCountFromServer(cancelledTradesQuery),
                ]);

                const [tokensResult, feeResult, recipientResult] = onChainData || [];

                const tokenCount = (tokensResult?.result as `0x${string}`[] || []).filter(addr => addr !== zeroAddress).length;
                const feeBps = feeResult?.result ? (Number(feeResult.result) / 100).toFixed(2) : 'N/A';
                const feeRecipient = recipientResult?.result ? `${recipientResult.result.substring(0, 6)}...${recipientResult.result.substring(recipientResult.result.length - 4)}` : 'N/A';

                setStats({
                    tokenCount, feeBps, feeRecipient,
                    userCount: usersSnap.data().count,
                    openOrders: openOrdersSnap.data().count,
                    completedTrades: completedTradesSnap.data().count,
                    cancelledTrades: cancelledTradesSnap.data().count,
                });
            } catch (err: any) {
                console.error("Failed to fetch admin stats:", err);
                setError("Failed to load dashboard data. Please refresh the page.");
            } finally {
                setIsLoading(false);
            }
        };
        fetchStats();
    }, [isInitializing, isAuthenticating, onChainData]);

    const isDashboardLoading = isLoading || (isLoadingOnChain && !onChainData);

    if (isDashboardLoading) {
        return (
            <div className="flex justify-center items-center h-96">
                <div className="text-center">
                    <Spinner text="Loading dashboard stats..." />
                </div>
            </div>
        );
    }

    if (error || isOnChainError) {
        return (
            <div className="flex justify-center items-center h-96">
                <div className="text-center text-red-500">
                    <XCircle size={48} className="mx-auto mb-4" />
                    <p className="text-lg font-semibold">{error || "Failed to load on-chain data."}</p>
                </div>
            </div>
        );
    }

    return (
<<<<<<< HEAD
        <div className="space-y-8 pb-8">
            {/* Contract Status Card */}
            <div className="bg-gradient-to-r from-slate-800 to-slate-900 p-6 rounded-xl border border-slate-700/50 shadow-lg">
=======
        <div className="pb-8">
             <h1 className="text-2xl font-bold text-white mb-6">Dashboard</h1>
             
             {/* Pause/Unpause Controls */}
             <div className="mb-6 p-4 bg-slate-800 rounded-lg border border-slate-700">
>>>>>>> 517709ce
                <div className="flex items-center justify-between">
                    <div className="flex items-center gap-4">
                        <div className={`p-3 rounded-lg ${isPaused ? 'bg-red-500/10 border border-red-500/20' : 'bg-emerald-500/10 border border-emerald-500/20'}`}>
                            <Shield size={24} className={isPaused ? 'text-red-400' : 'text-emerald-400'} />
                        </div>
                        <div>
                            <h2 className="text-xl font-semibold text-white mb-1">Contract Status</h2>
                            <p className="text-sm text-gray-400">
                                {isPaused === null ? 'Loading contract status...' : 
                                 isPaused ? 'Contract is currently paused and not accepting new trades' : 'Contract is active and running normally'}
                            </p>
                        </div>
                    </div>
                    <div className="flex gap-3">
                        {isPaused ? (
                            <button
                                onClick={handleUnpause}
                                disabled={isPausePending}
                                className="flex items-center gap-2 px-6 py-3 bg-gradient-to-r from-emerald-600 to-emerald-700 hover:from-emerald-700 hover:to-emerald-800 disabled:from-emerald-800 disabled:to-emerald-900 text-white font-semibold rounded-lg transition-all duration-200 disabled:cursor-not-allowed shadow-lg hover:shadow-emerald-500/25"
                            >
                                {isPausePending ? <Spinner /> : <Play size={18} />}
                                {isPausePending ? 'Unpausing...' : 'Unpause Contract'}
                            </button>
                        ) : (
                            <button
                                onClick={handlePause}
                                disabled={isPausePending}
                                className="flex items-center gap-2 px-6 py-3 bg-gradient-to-r from-red-600 to-red-700 hover:from-red-700 hover:to-red-800 disabled:from-red-800 disabled:to-red-900 text-white font-semibold rounded-lg transition-all duration-200 disabled:cursor-not-allowed shadow-lg hover:shadow-red-500/25"
                            >
                                {isPausePending ? <Spinner /> : <Pause size={18} />}
                                {isPausePending ? 'Pausing...' : 'Pause Contract'}
                            </button>
                        )}
                    </div>
                </div>
            </div>
            
            {/* Chart Section */}
            <div>
                <TradeActivityChart />
<<<<<<< HEAD
=======
             </div>
             <div className="grid grid-cols-1 sm:grid-cols-2 lg:grid-cols-4 gap-4 mb-6">
                <StatCard title="Total Users" value={stats.userCount.toString()} icon={<Users size={20} />} />
                <StatCard title="Open Orders" value={stats.openOrders.toString()} icon={<BarChart size={20} />} />
                <StatCard title="Completed Trades" value={stats.completedTrades.toString()} icon={<CheckCircle size={20} />} />
                <StatCard title="Cancelled Trades" value={stats.cancelledTrades.toString()} icon={<XCircle size={20} />} />
                <StatCard title="Approved Tokens" value={stats.tokenCount.toString()} icon={<Gem size={20} />} />
                <StatCard title="Platform Fee" value={`${stats.feeBps}%`} icon={<Percent size={20} />} />
                <StatCard title="Fee Recipient" value={stats.feeRecipient} icon={<Wallet size={20} />} />
>>>>>>> 517709ce
            </div>
        </div>
    );
};

export default DashboardView;<|MERGE_RESOLUTION|>--- conflicted
+++ resolved
@@ -220,17 +220,11 @@
     }
 
     return (
-<<<<<<< HEAD
-        <div className="space-y-8 pb-8">
-            {/* Contract Status Card */}
-            <div className="bg-gradient-to-r from-slate-800 to-slate-900 p-6 rounded-xl border border-slate-700/50 shadow-lg">
-=======
         <div className="pb-8">
              <h1 className="text-2xl font-bold text-white mb-6">Dashboard</h1>
              
              {/* Pause/Unpause Controls */}
              <div className="mb-6 p-4 bg-slate-800 rounded-lg border border-slate-700">
->>>>>>> 517709ce
                 <div className="flex items-center justify-between">
                     <div className="flex items-center gap-4">
                         <div className={`p-3 rounded-lg ${isPaused ? 'bg-red-500/10 border border-red-500/20' : 'bg-emerald-500/10 border border-emerald-500/20'}`}>
@@ -271,10 +265,8 @@
             {/* Chart Section */}
             <div>
                 <TradeActivityChart />
-<<<<<<< HEAD
-=======
-             </div>
-             <div className="grid grid-cols-1 sm:grid-cols-2 lg:grid-cols-4 gap-4 mb-6">
+            </div>
+            <div className="grid grid-cols-1 sm:grid-cols-2 lg:grid-cols-4 gap-4 mb-6">
                 <StatCard title="Total Users" value={stats.userCount.toString()} icon={<Users size={20} />} />
                 <StatCard title="Open Orders" value={stats.openOrders.toString()} icon={<BarChart size={20} />} />
                 <StatCard title="Completed Trades" value={stats.completedTrades.toString()} icon={<CheckCircle size={20} />} />
@@ -282,7 +274,6 @@
                 <StatCard title="Approved Tokens" value={stats.tokenCount.toString()} icon={<Gem size={20} />} />
                 <StatCard title="Platform Fee" value={`${stats.feeBps}%`} icon={<Percent size={20} />} />
                 <StatCard title="Fee Recipient" value={stats.feeRecipient} icon={<Wallet size={20} />} />
->>>>>>> 517709ce
             </div>
         </div>
     );
